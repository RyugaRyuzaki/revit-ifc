--- conflicted
+++ resolved
@@ -351,13 +351,9 @@
     about missing OutputPath tags.
     -->
   <Import Project=".\Revit.IFC.Export.props" />
-  <PropertyGroup>
-<<<<<<< HEAD
-    <PostBuildEvent>xcopy "$(TargetPath)" "C:\ProgramData\Autodesk\ApplicationPlugins\IFC 2019.bundle\Contents\2019\" /F /R /Y /I</PostBuildEvent>
-=======
-    <PostBuildEvent>xcopy "$(TargetPath)" "C:\Program Files (x86)\Revit IFC 2019\" /F /R /Y /I
-xcopy "$(TargetDir)GeometryGymIFC.dll" "C:\Program Files (x86)\Revit IFC 2019\" /F /R /Y /I</PostBuildEvent>
->>>>>>> 3b380f08
+  <PropertyGroup> 
+    <PostBuildEvent>xcopy "$(TargetPath)" "C:\ProgramData\Autodesk\ApplicationPlugins\IFC 2019.bundle\Contents\2019\" /F /R /Y /I</PostBuildEvent> 
+xcopy "$(TargetDir)GeometryGymIFC.dll" "C:\ProgramData\Autodesk\ApplicationPlugins\IFC 2019.bundle\Contents\2019\" /F /R /Y /I</PostBuildEvent> 
   </PropertyGroup>
   <Target Name="EnsureNuGetPackageBuildImports" BeforeTargets="PrepareForBuild">
     <PropertyGroup>
